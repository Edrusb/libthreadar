--- conflicted
+++ resolved
@@ -38,10 +38,6 @@
 
 
     // libthreadar headers
-<<<<<<< HEAD
-#include "mutex.hpp"
-=======
->>>>>>> c48abae3
 #include "condition.hpp"
 #include "exceptions.hpp"
 
@@ -193,31 +189,6 @@
 
     private:
 
-<<<<<<< HEAD
-        struct atom
-        {
-            T* mem;
-            unsigned int data_size;
-
-            atom() { mem = nullptr; data_size = 0; };
-        };
-
-        mutex modif;              //< protect the access to table
-        atom *table;              //< datastructure holding data in transit between two threads
-        unsigned int table_size;  //< size of table, i.e. number of struct atom it holds
-        unsigned int alloc_size;  //< size of allocated memory for each atom in table
-        unsigned int next_feed;   //< index in table of the next atom to use for feeding table
-        unsigned int next_fetch;  //< index in table of the next atom to use for fetch table
-        bool fetch_outside;       //< if set to true, table's index pointed to by next_fetch is used by the fetcher
-        bool feed_outside;        //< if set to true, table's index pointed to by next_feed is used by the feeder
-        condition waiting_feeder; //< feeder thread may be stuck waiting on that semaphore if table is full
-        condition waiting_fetcher;//< fetcher thread may be stuck waiting on that semaphore if table is empty
-        bool feeder_go_lock;      //< true to inform fetcher than feeder is about to or has already acquire lock on waiting_feeder
-        bool fetcher_go_lock;     //< true to inform feeder than fetcher is about to or has already acquire lock on waiting_fetcher
-
-            /// cyclicly shift an index (next_feed or next_fetch) by one position
-        void shift_by_one(unsigned int & x) const;
-=======
 	struct atom
 	{
 	    T* mem;
@@ -239,7 +210,6 @@
 
 	    /// cyclicly shift an index (next_feed or next_fetch) by one position
 	void shift_by_one(unsigned int & x) const;
->>>>>>> c48abae3
 
     };
 
@@ -302,28 +272,6 @@
 
     template <class T> void fast_tampon<T>::get_block_to_feed(T * & ptr, unsigned int & num)
     {
-<<<<<<< HEAD
-        if(feed_outside)
-            throw exception_range("feed already out!");
-
-        if(is_full()) // if not full it will not become full, no need to enter a critical section
-        {
-            waiting_feeder.lock();  // --- critical section START
-            if(is_full()) // still full thus we must wait
-            {
-                feeder_go_lock = true; // inform fetcher that we will suspend in waiting_feeder
-                waiting_feeder.wait(); // this will suspend the thread when calling unlock()
-            }
-            waiting_feeder.unlock(); // --- critical section END
-        }
-
-        if(is_full())
-            throw THREADAR_BUG; // still full!?!
-
-        feed_outside = true;
-        ptr = table[next_feed].mem;
-        num = alloc_size;
-=======
 	if(feed_outside)
 	    throw exception_range("feed already out!");
 
@@ -350,32 +298,10 @@
 	feed_outside = true;
 	ptr = table[next_feed].mem;
 	num = alloc_size;
->>>>>>> c48abae3
     }
 
     template <class T> void fast_tampon<T>::feed(T *ptr, unsigned int num)
     {
-<<<<<<< HEAD
-        if(!feed_outside)
-            throw exception_range("fetch not outside!");
-        feed_outside = false;
-
-        if(ptr != table[next_feed].mem)
-            throw exception_range("returned ptr is not the one given earlier for feeding");
-        table[next_feed].data_size = num;
-
-        modif.lock();   // --- critical section START
-        shift_by_one(next_feed);
-        modif.unlock(); // --- critical section END
-
-        if(fetcher_go_lock)
-        {
-            waiting_fetcher.lock();
-            fetcher_go_lock = false;
-            waiting_fetcher.signal();
-            waiting_fetcher.unlock();
-        }
-=======
 	if(!feed_outside)
 	    throw exception_range("fetch not outside!");
 	feed_outside = false;
@@ -389,7 +315,6 @@
 	if(fetcher_go_lock)
 	    modif.signal();  // releasing the fetcher when unlock() will complete
 	modif.unlock(); // --- critical section END
->>>>>>> c48abae3
     }
 
     template <class T> void fast_tampon<T>::feed_cancel_get_block(T *ptr)
@@ -403,28 +328,6 @@
 
     template <class T> void fast_tampon<T>::fetch(T* & ptr, unsigned int & num)
     {
-<<<<<<< HEAD
-        if(fetch_outside)
-            throw exception_range("already fetched block outside");
-
-        if(is_empty()) // if not empty it will not become empty, no need to enter critical section
-        {
-            waiting_fetcher.lock();   // --- critical section START
-            if(is_empty())
-            {
-                fetcher_go_lock = true;    // to inform feeder that we will suspend on waiting_fetcher
-                waiting_fetcher.wait(); // this will suspend the thread when calling unlock()
-            }
-            waiting_fetcher.unlock(); // --- critical section END
-        }
-
-        if(is_empty())
-            throw THREADAR_BUG; // still empty!?!
-
-        fetch_outside = true;
-        ptr = table[next_fetch].mem;
-        num = table[next_fetch].data_size;
-=======
 	if(fetch_outside)
 	    throw exception_range("already fetched block outside");
 
@@ -452,30 +355,10 @@
 	fetch_outside = true;
 	ptr = table[next_fetch].mem;
 	num = table[next_fetch].data_size;
->>>>>>> c48abae3
     }
 
     template <class T> void fast_tampon<T>::fetch_recycle(T* ptr)
     {
-<<<<<<< HEAD
-        if(!fetch_outside)
-            throw exception_range("no block outside for fetching");
-        fetch_outside = false;
-        if(ptr != table[next_fetch].mem)
-            throw exception_range("returned ptr is no the one given earlier for fetching");
-
-        modif.lock();   // --- critical section START
-        shift_by_one(next_fetch);
-        modif.unlock(); // --- critical section END
-
-        if(feeder_go_lock)
-        {
-            waiting_feeder.lock();
-            feeder_go_lock = false;
-            waiting_feeder.signal();
-            waiting_feeder.unlock();
-        }
-=======
 	if(!fetch_outside)
 	    throw exception_range("no block outside for fetching");
 	fetch_outside = false;
@@ -487,7 +370,6 @@
 	if(feeder_go_lock)
 	    modif.signal();  // releasing the fetcher when unlock() will complete
 	modif.unlock(); // --- critical section END
->>>>>>> c48abae3
     }
 
     template <class T> void fast_tampon<T>::fetch_push_back(T* ptr, unsigned int new_num)
@@ -504,20 +386,6 @@
 
     template <class T> void fast_tampon<T>::reset()
     {
-<<<<<<< HEAD
-        next_feed = 0;
-        next_fetch = 0;
-        fetch_outside = false;
-        feed_outside = false;
-        feeder_go_lock = false;
-        fetcher_go_lock = false;
-        (void)waiting_feeder.try_lock();
-        waiting_feeder.signal();
-        waiting_feeder.unlock();
-        (void)waiting_fetcher.try_lock();
-        waiting_fetcher.signal();
-        waiting_fetcher.unlock();
-=======
 	modif.lock(); // --- critical section START
 	if(feeder_go_lock && fetcher_go_lock)
 	    throw THREADAR_BUG; // both were locked ??? tampon was full *and* empty at the same time ???
@@ -535,7 +403,6 @@
 	feeder_go_lock = false;
 	fetcher_go_lock = false;
 	modif.unlock(); // --- critical section END
->>>>>>> c48abae3
     }
 
     template <class T> void fast_tampon<T>::shift_by_one(unsigned int & x) const
