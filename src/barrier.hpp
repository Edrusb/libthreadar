--- conflicted
+++ resolved
@@ -85,15 +85,12 @@
             /// have also called wait(). Then all suspended thread are resumed.
         void wait();
 
+	    /// return the barrier size
 	unsigned int get_count() const { return val; };
 
     private:
-<<<<<<< HEAD
 	pthread_barrier_t bar;
-	unsigned int val;
-=======
-        pthread_barrier_t bar;
->>>>>>> cd42c817
+	const unsigned int val;
     };
 
 } // end of namespace
