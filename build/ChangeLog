--- conflicted
+++ resolved
@@ -1,12 +1,10 @@
-<<<<<<< HEAD
 From release 1.3.0 to 1.4.0
 - added method get_waiting_count() to barrier class
-=======
+
 From 1.3.4 to 1.3.5
 - removing const qualifier for private field in class semaphore
   which conflicted with assignment operator as reported by clang
   compiler
->>>>>>> a5d0ecfb
 
 From 1.3.3 to 1.3.4
 - removes const qualifier of field val in class barrier to
