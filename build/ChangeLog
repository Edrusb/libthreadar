<<<<<<< HEAD
From release 1.3.0 to 1.4.0
- added method get_waiting_count() to barrier class
=======
From release 1.3.0 to 1.3.1
- fixed bug in thread class that lead the pthread_join() call not to
  be executed when join() method was invoked and the thread had completed,
  leading to memory saturation passed a certain number of thread created
>>>>>>> e2a2726c

From release 1.2.x to 1.3.0
- enhanced class condition with the addition of instances to have a given
  mutex supporting several conditions
- enhanced class condition to provide a counter of thread suspended on
  a given instance
- added ratelier_scatter class to scatter ordered messages to
  different workers
- added ratelier_gather class to gather ordered messages from
  different workers

From release 1.2.3 to 1.2.2
- nothing real, only copyright dates changed

From release 1.2.1 to 1.2.2
- relying on condition object to simplify fast_tampon implementation

From release 1.2.0 to 1.2.1
- fixed compilation problem met with gcc-6.4.0 (destuctor throwing
  exceptions)
- simplified handling of package version information

From release 1.1.x to 1.2.0
- adding class condition
- reimplemented constructor following C++11 standard
- added move operator whenever posssible
- replaced private constructors par "= delete" ones
- reimplemented semaphore using condition class

From release 1.1.0 to 1.1.1
- fixed missing freezer.hpp include in libthreadar.hpp

From release 1.0.x to 1.1.x
- added freezer class

<|MERGE_RESOLUTION|>--- conflicted
+++ resolved
@@ -1,12 +1,10 @@
-<<<<<<< HEAD
 From release 1.3.0 to 1.4.0
 - added method get_waiting_count() to barrier class
-=======
+
 From release 1.3.0 to 1.3.1
 - fixed bug in thread class that lead the pthread_join() call not to
   be executed when join() method was invoked and the thread had completed,
   leading to memory saturation passed a certain number of thread created
->>>>>>> e2a2726c
 
 From release 1.2.x to 1.3.0
 - enhanced class condition with the addition of instances to have a given
