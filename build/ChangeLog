--- conflicted
+++ resolved
@@ -1,10 +1,8 @@
-<<<<<<< HEAD
 From release 1.3.0 to 1.4.0
 - added method get_waiting_count() to barrier class
-=======
+
 From 1.3.2 to 1.3.3
 - fixing compilation issue under FreeBSD
->>>>>>> 6f42ff3f
 
 From release 1.3.1 to 1.3.2
 - fixing documentation and adding new examples of use
